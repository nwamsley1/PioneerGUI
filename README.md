# Pioneer GUI

Pioneer GUI is a cross-platform desktop application built with [Tauri](https://tauri.app/) and [Svelte](https://svelte.dev/) for configuring and launching the [`Pioneer.jl`](https://github.com/nwamsley1/Pioneer.jl) pipelines. It surfaces the two major Pioneer workflows—`BuildSpecLib` (library prediction) and `SearchDIA` (DIA analysis)—through dedicated tabs that render the full parameter schema directly from Pioneer’s helper binaries. When the binaries are unavailable the GUI transparently falls back to the JSON templates published in the Pioneer repository so you can still explore the layout.

> **Key idea:** the application always attempts to call the Pioneer helper commands (`params-predict` and `params-search`) at runtime to build the latest parameter templates. Any changes that land in Pioneer will automatically appear in the GUI without manual updates.

---

## Features
<<<<<<< HEAD

- **Runtime parameter discovery** – Generates default parameter structures by calling the installed Pioneer CLI; automatically falls back to the repository templates if the binary is missing or returns an error.
- **Configurable editors** – Presents the entire JSON structure with grouped sections and inline editing for numbers, booleans, strings, and primitive arrays. Important/simplified parameters are highlighted using Pioneer’s curated “simplified” configs.
- **Per-workflow tabs** – Separate views for `BuildSpecLib` and `SearchDIA`, each with its own load/save/reset controls and execution button.
- **Per-tab persistence** – Automatically saves each workflow’s parameters to `buildspeclib.json` and `searchdia.json` under the Pioneer GUI config directory so the editors reopen with your latest values.
- **External terminal integration** – Launches Pioneer in a dedicated system terminal (PowerShell/Terminal/xterm depending on the OS) while streaming recent log lines and stage updates back into the GUI.
- **Progress monitoring** – Parses Pioneer stdout/stderr for high-level stage hints (parameter tuning, first search, quant search, etc.) and displays a concise progress bar and status history.
- **JSON interoperability** – Load an existing configuration file into either workflow, make adjustments, and save it back out. All file operations use the native OS dialog.

=======

- **Runtime parameter discovery** – Generates default parameter structures by calling the installed Pioneer CLI; automatically falls back to the repository templates if the binary is missing or returns an error.
- **Configurable editors** – Presents the entire JSON structure with grouped sections and inline editing for numbers, booleans, strings, and primitive arrays. Important/simplified parameters are highlighted using Pioneer’s curated “simplified” configs.
- **Per-workflow tabs** – Separate views for `BuildSpecLib` and `SearchDIA`, each with its own load/save/reset controls and execution button.
- **External terminal integration** – Launches Pioneer in a dedicated system terminal (PowerShell/Terminal/xterm depending on the OS) while streaming recent log lines and stage updates back into the GUI.
- **Progress monitoring** – Parses Pioneer stdout/stderr for high-level stage hints (parameter tuning, first search, quant search, etc.) and displays a concise progress bar and status history.
- **JSON interoperability** – Load an existing configuration file into either workflow, make adjustments, and save it back out. All file operations use the native OS dialog.

>>>>>>> 32f2cb05
---

## Prerequisites

<<<<<<< HEAD
- **Pioneer CLI installed and exported**
  - Download the latest Pioneer binaries and place them in one of the following directories **before** launching the GUI:
    - **Windows:** `%USERPROFILE%\Pioneer\bin`
    - **macOS / Linux:** `~/Pioneer/bin`
  - Add this directory to your `PATH` (or update your shell profile) so that running `pioneer --help` succeeds, and optionally expose the binary explicitly:
    - PowerShell: `setx PIONEER_BINARY "%USERPROFILE%\Pioneer\bin\pioneer.exe"`
    - Bash/Zsh: `export PIONEER_BINARY="$HOME/Pioneer/bin/pioneer"`
  - The GUI first checks the `PIONEER_BINARY` and `PIONEER_PATH` environment variables, then falls back to looking for `pioneer`, `Pioneer`, or their `.exe` variants on `PATH`.
=======
- **Pioneer CLI installed and on `PATH`**
  - Install Pioneer following the upstream instructions and verify that running `Pioneer --help` from a shell works.
  - The GUI discovers the binary by name (`Pioneer`/`Pioneer.exe`). If it isn’t on `PATH`, add the directory to your environment variables before launching the GUI.
>>>>>>> 32f2cb05
- **Rust toolchain** – Latest stable toolchain for compiling the Tauri backend.
- **Node.js 18+** – Used to build the Svelte frontend (any modern Node LTS release works).
- **Package manager** – `npm`, `pnpm`, or `yarn`. Examples below use `npm`.

Optional but recommended:

- **Git** – To clone this repository.
- **A supported terminal emulator** – The app tries several common terminals when launching Pioneer (`powershell`, `x-terminal-emulator`, `gnome-terminal`, `konsole`, `xfce4-terminal`, `mate-terminal`, `xterm`).

---

## Repository Layout

```
.
├── index.html              # Vite entry point
├── package.json            # Frontend dependencies and scripts
├── src/                    # Svelte application
│   ├── App.svelte          # Main UI with tabs, run controls, and status panel
│   ├── main.ts             # Svelte bootstrap
│   └── lib/                # Form components, types, and JSON helpers
├── src-tauri/              # Tauri backend
│   ├── src/main.rs         # Commands for defaults, config IO, and process management
│   ├── tauri.conf.json     # Tauri configuration
│   └── fallback/           # Pioneer repository JSON templates (used as fallback)
└── README.md
```

---
<<<<<<< HEAD

## Getting Started

1. **Clone the repository**
   ```bash
   git clone https://github.com/your-org/PioneerGUI.git
   cd PioneerGUI
   ```

2. **Install frontend dependencies**
   ```bash
   npm install
   ```

3. **Run in development mode**
   ```bash
   npm run tauri:dev
   ```
   Tauri will spin up the Svelte dev server and open the desktop shell. Any code change reloads automatically.

4. **Build a production bundle**
   ```bash
   npm run tauri:build
   ```
   The compiled binaries for Windows, macOS, and Linux will appear under `src-tauri/target/release/` (plus platform-specific bundle folders).

---

## Pioneer Binary Expectations

- Pioneer must be available on the command line *before* launching the GUI. On each startup the backend executes:
  - `pioneer params-predict <tmp_lib_dir> PreviewLibrary <tmp_fasta> --params-path <tmp_json>`
  - `pioneer params-search <tmp_library> <tmp_ms_dir> <tmp_results_dir> --params-path <tmp_json>`
- If these commands succeed, their JSON output populates the editor. If either command fails (missing executable, permission issues, etc.), the GUI logs the error, displays a warning banner, and falls back to the checked-in JSON templates from `assets/example_config` in the Pioneer repo.
- When you press **Run BuildSpecLib** or **Run SearchDIA**, the backend writes your current parameters to a temporary JSON file and then launches `pioneer predict` or `pioneer search` respectively. Output is streamed to a timestamped log file that the GUI tails while also opening a native terminal window to display the full Pioneer session.

### Configuration persistence

- The GUI maintains separate configuration files for each workflow (`buildspeclib.json` and `searchdia.json`).
- These files live alongside the application configuration directory:
  - **Windows:** `%APPDATA%/com.nwamsley.pioneergui/`
  - **macOS:** `~/Library/Application Support/com.nwamsley.pioneergui/`
  - **Linux:** `~/.config/com.nwamsley.pioneergui/`
- On startup, Pioneer GUI deep merges the stored configs over the latest defaults so you always resume with your last-known parameters even if the binary is unavailable.
- Each run persists the active tab’s configuration back to disk, keeping both the GUI and the CLI-ready JSON files in sync.
=======

## Getting Started

1. **Clone the repository**
   ```bash
   git clone https://github.com/your-org/PioneerGUI.git
   cd PioneerGUI
   ```

2. **Install frontend dependencies**
   ```bash
   npm install
   ```

3. **Run in development mode**
   ```bash
   npm run tauri:dev
   ```
   Tauri will spin up the Svelte dev server and open the desktop shell. Any code change reloads automatically.

4. **Build a production bundle**
   ```bash
   npm run tauri:build
   ```
   The compiled binaries for Windows, macOS, and Linux will appear under `src-tauri/target/release/` (plus platform-specific bundle folders).

---

## Pioneer Binary Expectations

- Pioneer must be available on the command line *before* launching the GUI. On each startup the backend executes:
  - `Pioneer params-predict <tmp_lib_dir> PreviewLibrary <tmp_fasta> --params-path <tmp_json>`
  - `Pioneer params-search <tmp_library> <tmp_ms_dir> <tmp_results_dir> --params-path <tmp_json>`
- If these commands succeed, their JSON output populates the editor. If either command fails (missing executable, permission issues, etc.), the GUI logs the error, displays a warning banner, and falls back to the checked-in JSON templates from `assets/example_config` in the Pioneer repo.
- When you press **Run BuildSpecLib** or **Run SearchDIA**, the backend writes your current parameters to a temporary JSON file and then launches `Pioneer predict` or `Pioneer search` respectively. Output is streamed to a timestamped log file that the GUI tails while also opening a native terminal window to display the full Pioneer session.
>>>>>>> 32f2cb05

---

## Using the Interface

1. **Select a workflow tab** – `BuildSpecLib` for spectral library generation or `SearchDIA` for DIA analysis.
2. **Review highlighted parameters** – Fields marked with *Key parameter* badges correspond to Pioneer’s simplified defaults and are typically the most commonly tuned values.
3. **Load or edit parameters**
   - Click **Load JSON…** to import an existing Pioneer configuration (deep merged onto the defaults so missing keys remain populated).
   - Adjust values directly in the UI; numeric inputs accept decimals, booleans use toggles, and primitive arrays use one-value-per-line textareas.
4. **Save your configuration** – Use **Save JSON…** to persist the current parameters to disk at any time.
5. **Run Pioneer** – Press the corresponding **Run** button. The GUI shows the inferred progress stage (presearch, first search, quant search, etc.), streams the latest lines into the *Recent Pioneer output* panel, and opens a terminal window tailing the live log.
6. **Inspect status** – The status sidebar reports the last run outcome, log file location, and any terminal-launch warnings.

You can switch between tabs at any time; each tab maintains its own in-memory configuration and last-loaded file path.

---

## Troubleshooting

| Issue | Suggested fix |
|-------|----------------|
<<<<<<< HEAD
| GUI banner shows *Defaults loaded from the Pioneer.jl repository fallbacks* | Confirm `pioneer` is on `PATH` and rerun the app. The fallback remains fully editable but may not include the latest upstream changes. |
=======
| GUI banner shows *Defaults loaded from the Pioneer.jl repository fallbacks* | Confirm `Pioneer` is on `PATH` and rerun the app. The fallback remains fully editable but may not include the latest upstream changes. |
>>>>>>> 32f2cb05
| No external terminal opens when running Pioneer | Ensure a compatible terminal emulator is installed. The GUI tries common commands (`powershell`, `x-terminal-emulator`, `gnome-terminal`, `konsole`, `xfce4-terminal`, `mate-terminal`, `xterm`). A warning message appears in the status panel if spawning the terminal failed; the run will still execute headlessly and logs stream inside the GUI. |
| Pioneer exits immediately with a non-zero status | Check the *Recent Pioneer output* panel and the log file path displayed in the status panel. Adjust parameters and rerun. |
| Loading JSON removes unspecified keys | The loader deep-merges your file onto the active defaults so optional keys remain populated. If keys are missing, verify the source file is valid JSON. |

---

## Contributing

1. Ensure you can run `npm run tauri:dev` locally.
2. Make changes to the Svelte frontend (`src/`) or the Rust backend (`src-tauri/`).
3. Run the relevant checks:
   ```bash
   npm run check      # svelte-check
   npm run lint       # eslint + prettier formatting checks
   npm run tauri:dev  # quick smoke test
   ```
4. Submit a pull request with a clear description. Please keep platform-specific logic (terminal launching, etc.) inside the Rust backend for easier review.

---

## License

This repository follows the same license as Pioneer.jl. Refer to `LICENSE` for details.<|MERGE_RESOLUTION|>--- conflicted
+++ resolved
@@ -7,7 +7,6 @@
 ---
 
 ## Features
-<<<<<<< HEAD
 
 - **Runtime parameter discovery** – Generates default parameter structures by calling the installed Pioneer CLI; automatically falls back to the repository templates if the binary is missing or returns an error.
 - **Configurable editors** – Presents the entire JSON structure with grouped sections and inline editing for numbers, booleans, strings, and primitive arrays. Important/simplified parameters are highlighted using Pioneer’s curated “simplified” configs.
@@ -16,22 +15,11 @@
 - **External terminal integration** – Launches Pioneer in a dedicated system terminal (PowerShell/Terminal/xterm depending on the OS) while streaming recent log lines and stage updates back into the GUI.
 - **Progress monitoring** – Parses Pioneer stdout/stderr for high-level stage hints (parameter tuning, first search, quant search, etc.) and displays a concise progress bar and status history.
 - **JSON interoperability** – Load an existing configuration file into either workflow, make adjustments, and save it back out. All file operations use the native OS dialog.
-
-=======
-
-- **Runtime parameter discovery** – Generates default parameter structures by calling the installed Pioneer CLI; automatically falls back to the repository templates if the binary is missing or returns an error.
-- **Configurable editors** – Presents the entire JSON structure with grouped sections and inline editing for numbers, booleans, strings, and primitive arrays. Important/simplified parameters are highlighted using Pioneer’s curated “simplified” configs.
-- **Per-workflow tabs** – Separate views for `BuildSpecLib` and `SearchDIA`, each with its own load/save/reset controls and execution button.
-- **External terminal integration** – Launches Pioneer in a dedicated system terminal (PowerShell/Terminal/xterm depending on the OS) while streaming recent log lines and stage updates back into the GUI.
-- **Progress monitoring** – Parses Pioneer stdout/stderr for high-level stage hints (parameter tuning, first search, quant search, etc.) and displays a concise progress bar and status history.
-- **JSON interoperability** – Load an existing configuration file into either workflow, make adjustments, and save it back out. All file operations use the native OS dialog.
-
->>>>>>> 32f2cb05
 ---
 
 ## Prerequisites
 
-<<<<<<< HEAD
+
 - **Pioneer CLI installed and exported**
   - Download the latest Pioneer binaries and place them in one of the following directories **before** launching the GUI:
     - **Windows:** `%USERPROFILE%\Pioneer\bin`
@@ -40,11 +28,7 @@
     - PowerShell: `setx PIONEER_BINARY "%USERPROFILE%\Pioneer\bin\pioneer.exe"`
     - Bash/Zsh: `export PIONEER_BINARY="$HOME/Pioneer/bin/pioneer"`
   - The GUI first checks the `PIONEER_BINARY` and `PIONEER_PATH` environment variables, then falls back to looking for `pioneer`, `Pioneer`, or their `.exe` variants on `PATH`.
-=======
-- **Pioneer CLI installed and on `PATH`**
-  - Install Pioneer following the upstream instructions and verify that running `Pioneer --help` from a shell works.
-  - The GUI discovers the binary by name (`Pioneer`/`Pioneer.exe`). If it isn’t on `PATH`, add the directory to your environment variables before launching the GUI.
->>>>>>> 32f2cb05
+
 - **Rust toolchain** – Latest stable toolchain for compiling the Tauri backend.
 - **Node.js 18+** – Used to build the Svelte frontend (any modern Node LTS release works).
 - **Package manager** – `npm`, `pnpm`, or `yarn`. Examples below use `npm`.
@@ -74,7 +58,6 @@
 ```
 
 ---
-<<<<<<< HEAD
 
 ## Getting Started
 
@@ -120,43 +103,6 @@
   - **Linux:** `~/.config/com.nwamsley.pioneergui/`
 - On startup, Pioneer GUI deep merges the stored configs over the latest defaults so you always resume with your last-known parameters even if the binary is unavailable.
 - Each run persists the active tab’s configuration back to disk, keeping both the GUI and the CLI-ready JSON files in sync.
-=======
-
-## Getting Started
-
-1. **Clone the repository**
-   ```bash
-   git clone https://github.com/your-org/PioneerGUI.git
-   cd PioneerGUI
-   ```
-
-2. **Install frontend dependencies**
-   ```bash
-   npm install
-   ```
-
-3. **Run in development mode**
-   ```bash
-   npm run tauri:dev
-   ```
-   Tauri will spin up the Svelte dev server and open the desktop shell. Any code change reloads automatically.
-
-4. **Build a production bundle**
-   ```bash
-   npm run tauri:build
-   ```
-   The compiled binaries for Windows, macOS, and Linux will appear under `src-tauri/target/release/` (plus platform-specific bundle folders).
-
----
-
-## Pioneer Binary Expectations
-
-- Pioneer must be available on the command line *before* launching the GUI. On each startup the backend executes:
-  - `Pioneer params-predict <tmp_lib_dir> PreviewLibrary <tmp_fasta> --params-path <tmp_json>`
-  - `Pioneer params-search <tmp_library> <tmp_ms_dir> <tmp_results_dir> --params-path <tmp_json>`
-- If these commands succeed, their JSON output populates the editor. If either command fails (missing executable, permission issues, etc.), the GUI logs the error, displays a warning banner, and falls back to the checked-in JSON templates from `assets/example_config` in the Pioneer repo.
-- When you press **Run BuildSpecLib** or **Run SearchDIA**, the backend writes your current parameters to a temporary JSON file and then launches `Pioneer predict` or `Pioneer search` respectively. Output is streamed to a timestamped log file that the GUI tails while also opening a native terminal window to display the full Pioneer session.
->>>>>>> 32f2cb05
 
 ---
 
@@ -179,11 +125,7 @@
 
 | Issue | Suggested fix |
 |-------|----------------|
-<<<<<<< HEAD
 | GUI banner shows *Defaults loaded from the Pioneer.jl repository fallbacks* | Confirm `pioneer` is on `PATH` and rerun the app. The fallback remains fully editable but may not include the latest upstream changes. |
-=======
-| GUI banner shows *Defaults loaded from the Pioneer.jl repository fallbacks* | Confirm `Pioneer` is on `PATH` and rerun the app. The fallback remains fully editable but may not include the latest upstream changes. |
->>>>>>> 32f2cb05
 | No external terminal opens when running Pioneer | Ensure a compatible terminal emulator is installed. The GUI tries common commands (`powershell`, `x-terminal-emulator`, `gnome-terminal`, `konsole`, `xfce4-terminal`, `mate-terminal`, `xterm`). A warning message appears in the status panel if spawning the terminal failed; the run will still execute headlessly and logs stream inside the GUI. |
 | Pioneer exits immediately with a non-zero status | Check the *Recent Pioneer output* panel and the log file path displayed in the status panel. Adjust parameters and rerun. |
 | Loading JSON removes unspecified keys | The loader deep-merges your file onto the active defaults so optional keys remain populated. If keys are missing, verify the source file is valid JSON. |
